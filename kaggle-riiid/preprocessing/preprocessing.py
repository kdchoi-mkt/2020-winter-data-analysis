import pandas as pd
import numpy as np

def preprocessing(log_data: pd.DataFrame, 
                  objection_data: pd.DataFrame,
                  lecture_meta_data: pd.DataFrame, 
                  question_meta_data: pd.DataFrame,
                  question_overall_data: pd.DataFrame) -> pd.DataFrame:
    """Preprocess users' learning behavior to analyze with machine learning.
    
    Parameter
    =========
    `log_data`: The user's history log data.
    `lecture_meta_data`: The overall lecture informations.
    `question_meta_data`: The overall question informations.
    `question_overall_data`: The overall question informations about the questions' correction rate.
    `objection_data`: The objective data that will be used to train or test the Machine Learning performance.
    """

    lecture_data = derive_lecture_info(log_data, lecture_meta_data)
    question_data = derive_question_info(log_data, question_meta_data)
<<<<<<< HEAD
    objection_data = derive_user_info(lecture_data, question_data, objection_data, question_meta_data, question_overall_data)
=======
    objection_data = derive_user_info(lecture_data, answer_data, objection_data, question_meta_data, question_overall_data)
>>>>>>> c3e86955

    return objection_data

def derive_lecture_info(log_data: pd.DataFrame,
                           lectures_data: pd.DataFrame) -> pd.DataFrame :
    """
    각 user_id마다 part별 몇 개의 강의를 시청했는지를 part_df에 저장합니다. 
    각 user_id마다 part별로 시청한 lecture의 type_of가 몇 개인지를 type_df에 저장합니다.
    각 user_id마다 시청한 lecture의 서로 다른 tag개수를 tag_df에 저장합니다.
    각 user_id마다 시청한 lecture의 timestamp df의 max 값을 timestamp_df에 저장합니다.
    """
    lecture_viewed_data = log_data[log_data['content_type_id'] == 1]
    lecture_viewed_data = pd.merge(lecture_viewed_data, lectures_data, left_on = 'content_id', right_on = 'lecture_id')
    
    lecture_viewed_data = lecture_viewed_data.join(pd.get_dummies(lecture_viewed_data['type_of'], prefix='lecture_type_of'))
    
    part_data = _derive_part_data(lecture_viewed_data)
    total_data = _derive_total_data(lecture_viewed_data)

    return part_data.join(total_data).reset_index()

def _derive_part_data(lecture_viewed_data: pd.DataFrame) -> pd.DataFrame:
    """Derive the part-wise individual feature descrived in the `derive_lecture_info()` docstring."""    
    type_of_list = list(set('lecture_type_of_' + lecture_viewed_data['type_of']))

    tag_df = _derive_pivot_data(lecture_viewed_data, value_col = ['tag'], aggfunc = 'nunique')
    type_df = _derive_pivot_data(lecture_viewed_data, value_col = type_of_list, aggfunc = 'count')
    part_df = _derive_pivot_data(lecture_viewed_data, value_col = ['content_id'], aggfunc = 'count')
    timestamp_df = _derive_pivot_data(lecture_viewed_data, value_col = ['timestamp'], aggfunc = 'max')

    return part_df.join(type_df)\
                  .join(tag_df)\
                  .join(timestamp_df)

def _derive_total_data(lecture_viewed_data: pd.DataFrame) -> pd.DataFrame:
    """Derive the total individual feature data described in the `derive_lecture_info()` docstring"""
    type_of_list = list(set('lecture_type_of_' + lecture_viewed_data['type_of']))
    user_gp = lecture_viewed_data.groupby(['user_id'])

    total_df = pd.DataFrame(
        data = [
            user_gp['tag'].nunique(),
            user_gp['content_id'].count(),
            user_gp['timestamp'].max()
        ],
        index = [
            'total_tag_nunique',
            'total_content_id_count',
            'total_timestamp_max'
        ]
    ).transpose()

    type_of_df = user_gp[type_of_list].sum()
    type_of_df.columns += '_count'

    return total_df.join(type_of_df)

def _derive_pivot_data(data_frame: pd.DataFrame, value_col: list, aggfunc: str, index: str = 'user_id', column: str = 'part') -> pd.DataFrame:
    """Derive pivot table for the data frame with regard to the index, column, values.
    
    In general, the function is used to derive pivot data of `user_id` and `part`, therefore the function initializes the index and column as user_id and part respectively."""
    pivot_data = data_frame.pivot_table(values = value_col, index=[index], columns=[column], aggfunc = aggfunc).fillna(0)
    total_data = pd.DataFrame()

    for col in value_col:
        objective_data = pivot_data[col]
        objective_data.columns = f"{col}_{aggfunc}_{column}_" + objective_data.columns.astype(str)
        total_data = total_data.join(objective_data, how = 'outer')

    return total_data

def derive_question_info(log_data: pd.DataFrame, question_data: pd.DataFrame) -> pd.DataFrame:
    """Feature engineering the user information with regard to the user's question answered history.

    The feature has the following:
    1. `answered_count`          : The answered count for each Part in the TOEIC
    2. `correct_count`           : The correction count for each Part in the TOEIC
    3. `correct_rate`            : The correction rate for each Part in the TOEIC
    4. `answer_elapsed_time_mean`: The average of elapsed time to solving question for each Part in the TOEIC
    5. `answer_elapsed_time_sum` : The total elapsed time to solving question for each Part in the TOEIC
    6. `seen_explanation_count`  : Seen explanation count for each Part in the TOEIC
    7. `seen_explanation_rate`   : Seen explanation rate for each Part in the TOEIC
    8. `recently_solve_question` : The timestamp of recently solve question for each Part in the TOEIC
    9. `recently_correct_answer` : The indicator wheter the user corrected the answer in the previous question
    10. `solved_question_tag_list`: The list of the tags that solved by user

    In fact, the function also have the total information for each variable described above.

    Parameter
    =========
    `log_data`: The user log history. It must have the following columns:
        + `user_id`
        + `answered_correctly`
        + `timestamp`
        + `question_had_explanation`
        + `question_elapsed_time`

        If you want to derive the last two variables, execute `refine_log_data()` in the `refinement` module.
    
    `question_data`: The question information data frame. You can download the `question.csv` in the Kaggle Competition Site.
    
    Result
    ======
    | user_id |  part | correct_count | ... | total_correct_count |
    |---------|-------|---------------|-----|---------------------|
    |    1    |   1   |       3       | ... |         10          |
    |    1    |   2   |       5       | ... |         10          |
    |    1    |   3   |       2       | ... |         10          |
    |    2    |   2   |       1       | ... |          5          |
    |    2    |   4   |       4       | ... |          5          |
    |   ...   |  ...  |      ...      | ... |         ...         |
    """
    question_log_data = log_data[log_data['content_type_id'] == 0]
    question_log_data = pd.merge(question_log_data, question_data, left_on = 'content_id', right_on = 'question_id')
    question_log_data['tag_list'] = question_log_data['tags'].apply(lambda x: str(x).split(' '))

    # Sort by `row_id` to use `groupby.last()` method.
    # In fact, sort by `row_id` is same as sort by both `user_id` and `timestamp`
    question_log_data = question_log_data.sort_values(['row_id'])

    user_part_gp = question_log_data.groupby(['user_id', 'part'])
    user_gp = question_log_data.groupby(['user_id'])
    
    part_answer_data = _derive_question_cross_sectional_data(user_part_gp)
    total_answer_data = _derive_question_cross_sectional_data(user_gp, prefix = 'total')

    answer_data = pd.merge(part_answer_data, total_answer_data, on = ['user_id'])

    return answer_data

def _derive_question_cross_sectional_data(user_gp: pd.core.groupby.generic.DataFrameGroupBy, prefix: str = "") -> pd.DataFrame:
    """Derive question cross sectional data.
    The information is subordinated to the `derive_df_question_info()` function."""

    if len(prefix) > 0:
        prefix += "_"

    question_cross_sectional_data = pd.DataFrame(
        data = [
            user_gp['answered_correctly'].count(),
            user_gp['answered_correctly'].sum(),
            user_gp['question_had_explanation'].sum(),
            user_gp['question_elapsed_time'].mean(),
            user_gp['question_elapsed_time'].sum(),
            user_gp['timestamp'].max(),
            user_gp['answered_correctly'].last(),
            user_gp['tag_list'].sum()
        ],
        index = [
            'answered_count',
            'correct_count',
            'seen_explanation_count',
            'answer_elapsed_time_mean',
            'answer_elapsed_time_sum',
            'recently_solve_question',
            'recently_correct_answer',
            'solved_question_tag_list'
        ]
    ).transpose()

    question_cross_sectional_data['correct_rate'] = question_cross_sectional_data['correct_count'] / question_cross_sectional_data['answered_count'] * 100
    question_cross_sectional_data['seen_explanation_rate'] = question_cross_sectional_data['seen_explanation_count'] / question_cross_sectional_data['answered_count'] * 100    

    question_cross_sectional_data.columns = prefix + question_cross_sectional_data.columns
    
    non_list_columns = [col for col in question_cross_sectional_data if 'list' not in col]
    question_cross_sectional_data[non_list_columns] = question_cross_sectional_data[non_list_columns].astype('float')

    return question_cross_sectional_data.reset_index()

def derive_user_info(lecture_data, answer_data, objection_data, question_meta_data, question_overall_data):
    """Derive objection data to train machine.
    코드 가용성은 최대한 줄였으며, 코드 복잡도는 최대한으로 올렸습니다."""
    question_pivot_col = 'part'
    question_pivot_index = 'user_id'
    question_pivot_value_list = [col for col in answer_data.columns if ('total' not in col) and (col not in ['user_id', 'part'])]
    total_value_list = [col for col in answer_data.columns if 'total' in col]

    question_pivot_df = pd.DataFrame()
    for col in question_pivot_value_list:
        pivot_table = answer_data.pivot(values = col, index = question_pivot_index, columns = question_pivot_col)
        pivot_table.columns = f"{col}_" + pivot_table.columns.astype(str)
        question_pivot_df = question_pivot_df.join(pivot_table, how = 'outer')

    answer_data = answer_data[total_value_list + ['user_id']].drop_duplicates(['user_id'])\
                                                                 .set_index('user_id')\
                                                                 .join(question_pivot_df)

    total_feature_data = answer_data.join(lecture_data)
<<<<<<< HEAD

=======
>>>>>>> c3e86955
    objection_data = objection_data.set_index('user_id')
    objection_data = objection_data.join(total_feature_data)
    objection_data = objection_data.merge(question_meta_data, left_on = 'content_id', right_on = 'question_id')
    objection_data['tag_list'] = objection_data['tags'].apply(lambda x: str(x).split(' '))
<<<<<<< HEAD

    tag_list = [col for col in objection_data.columns if 'list' in col and col != 'tag_list']
    
=======
    tag_list = [col for col in objection_data.columns if 'list' in col and col != 'tag_list']
>>>>>>> c3e86955
    def overlap(row, parse):
        try:
            if parse == 'total':
                compare_set = set(row['total_solved_question_tag_list'])
            else:
                compare_set = set(row[f'solved_question_tag_list_{parse}'])
            question_tag = set(row['tag_list'])

            return len(question_tag.intersection(compare_set)) > 0 
        except:
            return False

    for col in tag_list:
        if 'total' in col:
            parse = 'total'    
        else:
            parse = col[-1]
        objection_data[f'is_solved_tag_on_{parse}'] = objection_data.apply(lambda x: overlap(x, parse), axis = 1)

    question_overall_data = question_overall_data.set_index('content_id')
    question_overall_data.columns = 'question_' + question_overall_data.columns
    objection_data = objection_data.merge(question_overall_data, on = 'content_id')

    objection_data = objection_data.drop(
        columns = ['Unnamed: 0', 'row_id', 'question_id', 'task_container_id', 'user_answer', 
        'prior_question_elapsed_time', 'prior_question_had_explanation', 'question_elapsed_time', 
        'question_had_explanation', 'cutoff_position', 
        'total_solved_question_tag_list',
        'solved_question_tag_list_1',
        'solved_question_tag_list_2',
        'solved_question_tag_list_3',
        'solved_question_tag_list_4',
        'solved_question_tag_list_5',
        'solved_question_tag_list_6',
        'solved_question_tag_list_7',
        'question_id',
        'bundle_id',
        'correct_answer',
        'part',
        'tags',
        'tag_list', 'content_id', 'content_type_id'])

<<<<<<< HEAD
=======


>>>>>>> c3e86955
    return objection_data<|MERGE_RESOLUTION|>--- conflicted
+++ resolved
@@ -19,11 +19,7 @@
 
     lecture_data = derive_lecture_info(log_data, lecture_meta_data)
     question_data = derive_question_info(log_data, question_meta_data)
-<<<<<<< HEAD
     objection_data = derive_user_info(lecture_data, question_data, objection_data, question_meta_data, question_overall_data)
-=======
-    objection_data = derive_user_info(lecture_data, answer_data, objection_data, question_meta_data, question_overall_data)
->>>>>>> c3e86955
 
     return objection_data
 
@@ -213,21 +209,13 @@
                                                                  .join(question_pivot_df)
 
     total_feature_data = answer_data.join(lecture_data)
-<<<<<<< HEAD
-
-=======
->>>>>>> c3e86955
     objection_data = objection_data.set_index('user_id')
     objection_data = objection_data.join(total_feature_data)
     objection_data = objection_data.merge(question_meta_data, left_on = 'content_id', right_on = 'question_id')
     objection_data['tag_list'] = objection_data['tags'].apply(lambda x: str(x).split(' '))
-<<<<<<< HEAD
 
     tag_list = [col for col in objection_data.columns if 'list' in col and col != 'tag_list']
     
-=======
-    tag_list = [col for col in objection_data.columns if 'list' in col and col != 'tag_list']
->>>>>>> c3e86955
     def overlap(row, parse):
         try:
             if parse == 'total':
@@ -270,9 +258,6 @@
         'tags',
         'tag_list', 'content_id', 'content_type_id'])
 
-<<<<<<< HEAD
-=======
-
-
->>>>>>> c3e86955
+
+
     return objection_data