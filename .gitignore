--- conflicted
+++ resolved
@@ -130,15 +130,12 @@
 
 # do not upload file
 *.csv
-<<<<<<< HEAD
 
 # do not upload private file
 private_*.ipynb
+
 # do not upload json file
-*.json
-=======
 *.json
 *.pdf
 *.key
-*.pkl
->>>>>>> 11c50708
+*.pkl